--- conflicted
+++ resolved
@@ -86,7 +86,6 @@
 def download_data():
     edgar.download_edgar_data()
     
-<<<<<<< HEAD
 def get_text_quarter(month):
     if month in ("01", "02", "03"):
         return "QTR1"
@@ -103,26 +102,28 @@
     date = filename.split(".")[0]
     year = date[:4]
     quarter = get_text_quarter(date[4:6])
-    file_data = edgar.httprequests.get_with_retry(file_url)
-    with tarfile.open(fileobj=io.BytesIO(file_data.content)) as tar:
-        for member in tar.getmembers():
-            if member.isreg():
-                f = tar.extractfile(member)
-                content = f.read()
-                compressed_content=zstd.compress(content)
-                file_path = data_dir / "data" / str(year) / quarter / f"{member.name}.zstd"
-                file_path.parent.mkdir(parents=True, exist_ok=True)
-                file = file_path.open('wb')
-                file.write(compressed_content)
-                file.flush()
-                file.close()
-        tar.close()
+    try:
+        file_data = edgar.httprequests.get_with_retry(file_url)
+        with tarfile.open(fileobj=io.BytesIO(file_data.content)) as tar:
+            for member in tar.getmembers():
+                if member.isreg():
+                    f = tar.extractfile(member)
+                    content = f.read()
+                    compressed_content=zstd.compress(content)
+                    file_path = data_dir / "data" / str(year) / quarter / f"{member.name}.zstd"
+                    file_path.parent.mkdir(parents=True, exist_ok=True)
+                    file = file_path.open('wb')
+                    file.write(compressed_content)
+                    file.flush()
+                    file.close()
+            tar.close()
+    except Exception:
+        error = sys.exc_info()[0]
+        details = traceback.format_exc()
+        sys.stderr.write(f'{file_url}: {error} - {details}')
     
     
 def download_bulk_filings(year=None, quarter=None, verbose=False):
-=======
-def download_bulk_filings(year=None, qtr=None, verbose=False, backfill=False):
->>>>>>> a6a45f89
     data_dir = pathlib.Path(os.getenv("EDGAR_LOCAL_DATA_DIR"))
     base_url = 'https://www.sec.gov/Archives/edgar/Feed/'
     page = edgar.httprequests.get_with_retry(base_url)
@@ -173,30 +174,7 @@
                         file_url = f"{base_url}{year}/{quarter}/{filename}"
                         if verbose:
                             print(file_url)
-<<<<<<< HEAD
                         download_bulk_filings_ondate(file_url)
-=======
-                        try:
-                            file_data = edgar.httprequests.get_with_retry(file_url)
-                            with tarfile.open(fileobj=io.BytesIO(file_data.content)) as tar:
-                                for member in tar.getmembers():
-                                    if member.isreg():
-                                        f = tar.extractfile(member)
-                                        file_path = data_dir / "data" / str(year) / quarter / f"{member.name}.zstd"
-                                        content = f.read()
-                                        compressed_content=zstd.compress(content)
-                                        file_path.parent.mkdir(parents=True, exist_ok=True)
-                                        file = file_path.open('wb')
-                                        file.write(compressed_content)
-                                        file.flush()
-                                        file.close()
-                                tar.close()
-                        except Exception:
-                            error = sys.exc_info()[0]
-                            details = traceback.format_exc()
-                            sys.stderr.write(f'{file_url}: {error} - {details}')
-                            
->>>>>>> a6a45f89
 
 def process_formtypes():
     try:
